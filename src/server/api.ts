--- conflicted
+++ resolved
@@ -1,10 +1,6 @@
 import {Server} from './server';
 import {FilterProvider} from './filter_provider';
-<<<<<<< HEAD
 import {Authorizer, Collection, FeatureStream, Filter, Item, Link, PropertyReference, Query} from 'sofp-lib';
-=======
-import {Authorizer, Collection, FeatureStream, Filter, Item, Link, Query} from 'sofp-lib';
->>>>>>> 00e9c1c2
 
 import { OpenAPI } from './openapi';
 
@@ -18,10 +14,6 @@
 
 import {filterProviders} from './filters/';
 import {reservedParameterNames} from './constants';
-<<<<<<< HEAD
-=======
-
->>>>>>> 00e9c1c2
 
 /**
  * The API class provides accessors to produce metadata for the OGC API Features service. The API class wraps a Server object 
@@ -209,16 +201,10 @@
                 if (!f) {
                     return next();
                 }
-<<<<<<< HEAD
                 if (authorizer && !authorizer.accept(f)) {
                     return next();
                 }
                 f = this.resolveFeature(f, params);
-=======
-                if (authorizer && !authorizer.accept(f.feature)) {
-                    return next();
-                }
->>>>>>> 00e9c1c2
                 var tmp = _.extend({}, f, {
                     links: [{
                         href: `${params.baseUrl}/collections/${collection.id}/items/${f.id}?f=json`,
@@ -595,13 +581,8 @@
             res.write('\t"timeStamp": "'+new Date().toISOString()+'",\n');
             res.write('\t"links": [');
 
-<<<<<<< HEAD
             var queryString = _.map(params.itemQuery.filters, f => _.map(f.query, (v,k) => encodeURIComponent(k) + '=' + encodeURIComponent(v)));
             queryString = _.filter(_.flatten(queryString), s => s !== '');
-
-=======
-            var queryString = _.filter(_.map(params.itemQuery.filters, f => _.map(f.query, (v,k) => encodeURIComponent(k) + '=' + encodeURIComponent(v))), s => _.isObject(s) && s !== '');
->>>>>>> 00e9c1c2
             queryString.push('limit=' + params.itemQuery.limit);
 
             var nextTokenIndex;
@@ -634,7 +615,6 @@
             res.write('\t\t"title":"This document"\n');
             res.write('\t}');
 
-<<<<<<< HEAD
             var nextNextTokenPromise = null;
 
             if (stream.lastPushedItem && stream.lastPushedItem.nextToken !== undefined && stream.lastPushedItem.nextToken !== null) {
@@ -675,35 +655,6 @@
                 res.end();
             });
 
-=======
-            if (n === params.itemQuery.limit && stream.lastPushedItem && stream.lastPushedItem.nextToken !== undefined && stream.lastPushedItem.nextToken !== null) {
-                if (nextTokenIndex === undefined) {
-                    nextTokenIndex = queryString.length;
-                }
-                queryString[nextTokenIndex] = 'nextToken='+encodeURIComponent(stream.lastPushedItem.nextToken);
-                var nextUri = params.baseUrl + '/collections/' + params.collection.id + '/items?' +
-                    queryString.join('&');
-
-                res.write(',{\n');
-                res.write('\t\t"href": '+JSON.stringify(nextUri)+',\n');
-                res.write('\t\t"rel": "next",\n');
-                res.write('\t\t"type":"application/geo+json",\n');
-                res.write('\t\t"title":"Next results"\n');
-                res.write('\t}');
-
-                res.write(',{\n');
-                res.write('\t\t"href": '+JSON.stringify(nextUri+'&f=html')+',\n');
-                res.write('\t\t"rel": "next",\n');
-                res.write('\t\t"type":"text/html",\n');
-                res.write('\t\t"title":"Next results"\n');
-                res.write('\t}');
-            }
-
-            res.write('],\n');
-            res.write('\t"numberReturned": '+n+'\n');
-            res.write('}\n');
-            res.end();
->>>>>>> 00e9c1c2
         }
     }
 };
